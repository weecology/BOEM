import comet_ml
import os
from omegaconf import DictConfig

from src.active_learning import generate_pool_predictions, select_images, human_review
from deepforest.model import CropModel
from src import label_studio
from src import sagemaker_gt
from src import detection
from src import classification
from src.visualization import crop_images
from src.pipeline_evaluation import PipelineEvaluation
from pytorch_lightning.loggers import CometLogger
import glob
import pandas as pd
import random

class Pipeline:
    """Pipeline for training and evaluating a detection and classification model"""
    def __init__(self, cfg: DictConfig):
        """Initialize the pipeline with optional configuration"""
        self.config = cfg

<<<<<<< HEAD
        # Only needed for Label Studio uploads
        if self.config.annotation_tool == "label_studio":
=======
        # Only init SFTP for Label Studio
        if self.annotation_tool == "label_studio":
>>>>>>> a6e5e7f0
            self.sftp_client = label_studio.create_sftp_client(
                **self.config.server)

        # Pool of all images
        self.all_images = glob.glob(os.path.join(self.config.image_dir, "*.jpg")) + glob.glob(os.path.join(self.config.image_dir, "*.JPG"))

        self.comet_logger = CometLogger(project_name=self.config.comet.project, workspace=self.config.comet.workspace)
        self.comet_logger.experiment.add_tag("pipeline")
        flight_name = os.path.basename(self.config.image_dir)
        self.comet_logger.experiment.add_tag(flight_name)
        self.comet_logger.experiment.log_parameters(self.config)
        self.comet_logger.experiment.log_parameter("flight_name", flight_name)

        # Label Studio: prepare per-flight directories
        if self.annotation_tool == "label_studio":
            self.config.label_studio.instances.train.csv_dir = os.path.join(self.config.label_studio.instances.train.csv_dir, flight_name)
            self.config.label_studio.instances.validation.csv_dir = os.path.join(self.config.label_studio.instances.validation.csv_dir, flight_name)
            self.config.label_studio.instances.review.csv_dir = os.path.join(self.config.label_studio.instances.review.csv_dir, flight_name)

            os.makedirs(self.config.label_studio.instances.train.csv_dir, exist_ok=True)
            os.makedirs(self.config.label_studio.instances.validation.csv_dir, exist_ok=True)
            os.makedirs(self.config.label_studio.instances.review.csv_dir, exist_ok=True)

        self.config.detection_model.crop_image_dir = os.path.join(self.config.detection_model.crop_image_dir, flight_name)
        self.config.detection_model.checkpoint_dir = os.path.join(self.config.detection_model.checkpoint_dir, flight_name)
        self.config.classification_model.checkpoint_dir = os.path.join(self.config.classification_model.checkpoint_dir, flight_name)
        self.config.detection_model.crop_image_dir = os.path.join(self.config.detection_model.crop_image_dir, flight_name)
        self.config.classification_model.train_crop_image_dir = os.path.join(self.config.classification_model.train_crop_image_dir, flight_name)
        self.config.classification_model.val_crop_image_dir = os.path.join(self.config.classification_model.val_crop_image_dir, flight_name)

        # make sure the directories exist
        os.makedirs(self.config.detection_model.crop_image_dir, exist_ok=True)
        os.makedirs(self.config.detection_model.checkpoint_dir, exist_ok=True)
        os.makedirs(self.config.classification_model.checkpoint_dir, exist_ok=True)
        os.makedirs(self.config.detection_model.crop_image_dir, exist_ok=True)
        os.makedirs(self.config.classification_model.train_crop_image_dir, exist_ok=True)
        os.makedirs(self.config.classification_model.val_crop_image_dir, exist_ok=True)

        # Log src folder code
        self.comet_logger.experiment.log_code(folder=os.path.join(os.path.dirname(__file__), "../src"), overwrite=True)
        
    def check_new_annotations(self, instance_name):
        if self.annotation_tool == "label_studio":
            instance_config = self.config.label_studio.instances[instance_name]
            annotations = label_studio.check_for_new_annotations(
                url=self.config.label_studio.url,
                csv_dir=os.path.dirname(self.config.label_studio.instances.train.csv_dir),
                project_name=instance_config.project_name,
                image_dir=self.config.image_dir,
                )
        else:
            # For SageMaker, simply aggregate any CSVs found under the
            # corresponding instances directory
            instance_dir = self.config.label_studio.instances[instance_name].csv_dir
            annotations = sagemaker_gt.gather_data(annotation_dir=instance_dir, image_dir=self.config.image_dir)

        return annotations
    
    def check_annotations(self):

        if self.config.check_annotations:
            self.check_new_annotations("train")
            self.check_new_annotations("validation")
            self.check_new_annotations("review")

        if self.annotation_tool == "label_studio":
            self.existing_training = label_studio.gather_data(self.config.label_studio.instances.train.csv_dir, image_dir=self.config.image_dir)
            self.existing_validation = label_studio.gather_data(self.config.label_studio.instances.validation.csv_dir, image_dir=self.config.image_dir)
            self.existing_reviewed = label_studio.gather_data(self.config.label_studio.instances.review.csv_dir, image_dir=self.config.image_dir)
        else:
            self.existing_training = sagemaker_gt.gather_data(self.config.label_studio.instances.train.csv_dir, image_dir=self.config.image_dir)
            self.existing_validation = sagemaker_gt.gather_data(self.config.label_studio.instances.validation.csv_dir, image_dir=self.config.image_dir)
            self.existing_reviewed = sagemaker_gt.gather_data(self.config.label_studio.instances.review.csv_dir, image_dir=self.config.image_dir)
        
        self.comet_logger.experiment.log_table(tabular_data=self.existing_reviewed, filename="human_reviewed_annotations.csv")
        self.comet_logger.experiment.log_table(tabular_data=self.existing_training, filename="training_annotations.csv")
        self.comet_logger.experiment.log_table(tabular_data=self.existing_validation, filename="validation_annotations.csv")
        
        # If a brand new folder, there are no annotations, we need to start the pipeline from scratch, upload random images to label studio
        if self.existing_training is None and self.existing_validation is None and self.existing_reviewed is None:
            self.existing_images = None
            print("No existing annotations, starting from scratch")
            if self.annotation_tool == "label_studio":
                for instance in ["train", "validation", "review"]:
                    if self.config.debug:
                        continue
                    full_image_paths = [os.path.join(self.config.image_dir, image) for image in self.all_images]
                    # Select 5 random images
                    images_to_annotate = random.sample(full_image_paths, 5)
                    full_image_paths = [os.path.join(self.config.image_dir, image) for image in images_to_annotate]
                    try:
                        label_studio.upload_to_label_studio(
                            images=full_image_paths,
                            sftp_client=self.sftp_client,
                            url=self.config.label_studio.url,
                            project_name=self.config.label_studio.instances[instance].project_name,
                            images_to_annotate_dir=self.config.image_dir,
                            folder_name=self.config.label_studio.folder_name,
                            preannotations=None
                        )
                    except Exception as e:
                        print(f"Failed to upload images to Label Studio for instance '{instance}': {e}")
                        # Optionally log the error or handle it as needed
            if self.annotation_tool == "sagemaker":
                # For SageMaker, no initial upload; just indicate not ready yet
                pass
            return False

        else:
            if self.existing_training is not None:
                print(f"Training annotations shape: {self.existing_training.shape}")
            if self.existing_validation is not None:
                print(f"Validation annotations shape: {self.existing_validation.shape}")
            if self.existing_reviewed is not None:
                print(f"Reviewed annotations shape: {self.existing_reviewed.shape}")

        self.existing_images = list(set(
            (self.existing_training.image_path.tolist() if self.existing_training is not None else []) +
            (self.existing_validation.image_path.tolist() if self.existing_validation is not None else []) +
            (self.existing_reviewed.image_path.tolist() if self.existing_reviewed is not None else [])
        ))


        return True

    def run(self):
        # Check for new annotations if the check_annotations flag is set
        status = self.check_annotations()
        
        # If no data is available, exit
        if not status:
            return None

        # If there are no annotations in any set, turn off force training
        if len(self.existing_images) == 0:
            self.config.force_training = False
            print("No existing annotations, turning off force training")
        
        all_training = pd.concat([self.existing_training, self.existing_reviewed])
        
        if self.config.detection_model.force_train:
            trained_detection_model = detection.preprocess_and_train(
                train_annotations=all_training,
                validation_annotations=self.existing_validation,
                train_image_dir=self.config.image_dir,
                crop_image_dir=self.config.detection_model.crop_image_dir,
                patch_size=self.config.detection_model.patch_size,
                patch_overlap=self.config.detection_model.patch_overlap,
                limit_empty_frac=self.config.detection_model.limit_empty_frac,
                checkpoint=self.config.detection_model.checkpoint,
                checkpoint_dir=self.config.detection_model.checkpoint_dir,
                trainer_config=self.config.detection_model.trainer,
                comet_logger=self.comet_logger)
        else:
            trained_detection_model = detection.load(checkpoint=self.config.detection_model.checkpoint)
            self.comet_logger.experiment.log_parameter("detection_checkpoint_path",self.config.detection_model.checkpoint)
        
        classification_backend = getattr(self.config.classification_model, "backend", "deepforest")

        # Create crop image directories if they don't exist
        train_crop_image_dir = os.path.join(self.config.classification_model.train_crop_image_dir, self.comet_logger.experiment.id)
        os.makedirs(train_crop_image_dir, exist_ok=True)

        val_crop_image_dir = os.path.join(self.config.classification_model.val_crop_image_dir, self.comet_logger.experiment.id)
        os.makedirs(val_crop_image_dir, exist_ok=True)

        if classification_backend == "deepforest":
            # If there are no train annotations, turn off force training
            if all_training.xmin[all_training.xmin != 0].empty:
                self.config.classification_model.force_train = False
                print("No training annotations, turning off force training")
            
            # If there are no validation annotations, turn off force training
            if self.existing_validation is None:
                self.config.classification_model.force_train = False
                print("No validation annotations, turning off force training")
            elif self.existing_validation.xmin[self.existing_validation.xmin!= 0].empty:
                self.config.classification_model.force_train = False
                print("No validation annotations, turning off force training")
            
            if self.config.classification_model.force_train:
                trained_classification_model = classification.preprocess_and_train(
                    train_df=all_training,
                    validation_df=self.existing_validation,
                    image_dir=self.config.image_dir,
                    checkpoint=self.config.classification_model.checkpoint,
                    checkpoint_num_classes=self.config.classification_model.checkpoint_num_classes,
                    checkpoint_dir=self.config.classification_model.checkpoint_dir,
                    train_crop_image_dir=train_crop_image_dir,
                    val_crop_image_dir=val_crop_image_dir,
                    fast_dev_run=self.config.classification_model.fast_dev_run,
                    max_epochs=self.config.classification_model.max_epochs,
                    lr=self.config.classification_model.lr,
                    batch_size=self.config.classification_model.batch_size,
                    workers=self.config.classification_model.workers,
                    comet_logger=self.comet_logger)
            else:
                trained_classification_model = CropModel.load_from_checkpoint(self.config.classification_model.checkpoint )
        else:
            raise NotImplementedError("Only deepforest classification backend is currently implemented")

        pool = glob.glob(os.path.join(self.config.image_dir, "*.jpg")) + glob.glob(os.path.join(self.config.image_dir, "*.JPG"))  + glob.glob(os.path.join(self.config.image_dir, "*.jpeg")) + glob.glob(os.path.join(self.config.image_dir, "*.JPEG"))  # Get all images in the data directory
        pool = [image for image in pool if not image.endswith('.csv')]
        pool = [image for image in pool if image not in self.existing_images]

        if self.config.debug:
            if self.existing_validation is not None:
                non_empty_validation = self.existing_validation[~(self.existing_validation.xmin==0)]
                pool = list(non_empty_validation.image_path.unique())
                pool = [os.path.join(self.config.image_dir, image) for image in pool]
            else:
                pool = random.sample(pool, 10)

        flightline_predictions = generate_pool_predictions(
            pool=pool,
            pool_limit=self.config.active_learning.pool_limit,
            patch_size=self.config.active_learning.patch_size,
            patch_overlap=self.config.active_learning.patch_overlap,
            min_score=self.config.predict.min_score,
            model=trained_detection_model,
            batch_size=self.config.predict.batch_size,
            crop_model=trained_classification_model,
        )

        if flightline_predictions is None:
            print("No predictions")
            return None
        
        flightline_predictions["comet_id"] = self.comet_logger.experiment.id

        if self.existing_validation is None:
            print("No validation annotations, skipping evaluation")       
        else:
            evaluation_annotations = self.existing_validation.copy(deep=True)
            evaluation_predictions = flightline_predictions[flightline_predictions.image_path.isin(self.existing_validation.image_path)]


            label_dict = trained_classification_model.label_dict
                
            pipeline_monitor = PipelineEvaluation(
                predictions=evaluation_predictions,
                annotations=evaluation_annotations,
                classification_label_dict=label_dict,
                **self.config.pipeline_evaluation)

            performance = pipeline_monitor.evaluate()
            self.comet_logger.experiment.log_metrics(performance)

            if pipeline_monitor.check_success():
                print("Pipeline performance is satisfactory, exiting")
                return None

        test_preannotations = flightline_predictions[~flightline_predictions.image_path.isin(self.existing_images)]

        if test_preannotations is not None:
            test_images_to_annotate = random.sample(pool, self.config.active_learning.n_images)
        else:
            test_images_to_annotate = []
        
        if len(test_images_to_annotate) == 0:
            print("No images to annotate in the test set")
        else:
            if self.annotation_tool == "label_studio":
                full_image_paths = [os.path.join(self.config.image_dir, image) for image in test_images_to_annotate]
                try:
                    label_studio.upload_to_label_studio(
                        images=full_image_paths,
                        sftp_client=self.sftp_client,
                        url=self.config.label_studio.url,
                        project_name=self.config.label_studio.instances.validation.project_name,
                        images_to_annotate_dir=self.config.image_dir,
                        folder_name=self.config.label_studio.folder_name,
                        preannotations=None
                    )
                except Exception as e:
                    print(f"Failed to upload validation images to Label Studio: {e}")
                    # Optionally log the error or handle it as needed

        # Select images to annotate based on the strategy
        training_preannotations = flightline_predictions[~flightline_predictions.image_path.isin(self.existing_images + test_images_to_annotate)]
        
        train_images_to_annotate, preannotations = select_images(
            preannotations=training_preannotations,
            strategy=self.config.active_learning.strategy,
            n=self.config.active_learning.n_images,
            target_labels=self.config.active_learning.target_labels
        )
        
        if len(train_images_to_annotate) == 0:
            print("No images to annotate in the training set")
        else:
            print(f"Training images to annotate: {len(train_images_to_annotate)}")
            # Training annotation pipeline
            if self.annotation_tool == "label_studio":
                full_image_paths = [os.path.join(self.config.image_dir, image) for image in train_images_to_annotate]
                preannotations_dict = {image_path: group for image_path, group in preannotations.groupby("image_path")}
                try:
                    label_studio.upload_to_label_studio(
                        images=full_image_paths,
                        url=self.config.label_studio.url,
                        sftp_client=self.sftp_client,
                        project_name=self.config.label_studio.instances.train.project_name,
                        images_to_annotate_dir=self.config.image_dir,
                        folder_name=self.config.label_studio.folder_name,
                        preannotations=preannotations_dict
                    )
                except Exception as e:
                    print(f"Failed to upload training images to Label Studio: {e}")
                    # Optionally log the error or handle it as needed
        
        human_review_pool = flightline_predictions[~flightline_predictions.image_path.isin(self.existing_images + test_images_to_annotate + train_images_to_annotate)]
        
        confident_predictions, uncertain_predictions = human_review(
            confident_threshold=self.config.pipeline.confidence_threshold,
            min_classification_score=self.config.active_learning.min_classification_score,
            min_detection_score=self.config.active_learning.min_detection_score,
            predictions=human_review_pool.copy(deep=True),
        )

        self.comet_logger.experiment.log_table(tabular_data=confident_predictions, filename="confident_predictions.csv")
        self.comet_logger.experiment.log_table(tabular_data=uncertain_predictions, filename="uncertain_predictions.csv") 

        # Human review 
        if len(uncertain_predictions) == 0:
            print("No images to review")
        else:
            chosen_uncertain_images = uncertain_predictions.sort_values(by="score", ascending=False).head(self.config.human_review.n)["image_path"].unique()
            chosen_preannotations = uncertain_predictions[uncertain_predictions.image_path.isin(chosen_uncertain_images)]
            chosen_preannotations_dict = {image_path: group for image_path, group in chosen_preannotations.groupby("image_path")}
            if self.annotation_tool == "label_studio":
                full_image_paths = [os.path.join(self.config.image_dir, image) for image in chosen_uncertain_images]
                try:
                    label_studio.upload_to_label_studio(
                        images=full_image_paths,
                        sftp_client=self.sftp_client,
                        url=self.config.label_studio.url,
                        project_name=self.config.label_studio.instances.review.project_name,
                        images_to_annotate_dir=self.config.image_dir,
                        folder_name=self.config.label_studio.folder_name,
                        preannotations=chosen_preannotations_dict
                    )
                except Exception as e:
                    print(f"Failed to upload review images to Label Studio: {e}")
                    # Optionally log the error or handle it as needed

        print(f"Images requiring human review: {len(uncertain_predictions.image_path.unique())}")
        print(f"Images auto-annotated: {len(confident_predictions.image_path.unique())}")

        # Construct the final predictions, which are the existing train, test and human review overriding the auto-annotations
        final_predictions = flightline_predictions.copy(deep=True)
        final_predictions["set"] = "prediction"

        # Add in the existing training and validation annotations
        if self.existing_training is not None:
            existing_training = self.existing_training.copy(deep=True)
            existing_training["set"] = "train"
            # Change label to cropmodel_label
            existing_training.rename(columns={"label": "cropmodel_label"}, inplace=True)
            # Add a cropmodel_score column
            existing_training["cropmodel_score"] = 1.0
            # Add an object score
            existing_training["score"] = 1.0
            final_predictions = pd.concat([final_predictions, existing_training], ignore_index=True)

        if self.existing_validation is not None:
            existing_validation = self.existing_validation.copy(deep=True)
            existing_validation["set"] = "validation"
            # Change label to cropmodel_label
            existing_validation.rename(columns={"label": "cropmodel_label"}, inplace=True)
            # Add a cropmodel_score column
            existing_validation["cropmodel_score"] = 1.0
            # Add an object score
            existing_validation["score"] = 1.0

            final_predictions = pd.concat([final_predictions, existing_validation], ignore_index=True)

        # Add in the human reviewed annotations
        if self.existing_reviewed is not None:
            existing_reviewed = self.existing_reviewed.copy(deep=True)
            # Change label to cropmodel_label
            existing_reviewed.rename(columns={"label": "cropmodel_label"}, inplace=True)
            # Add a set column
            existing_reviewed["cropmodel_score"] = 1.0
            # Add an object score
            existing_reviewed["score"] = 1.0
            existing_reviewed["set"] = "reviewed"
            final_predictions = pd.concat([final_predictions, existing_reviewed], ignore_index=True)
        
        # Reset index
        final_predictions = final_predictions.reset_index(drop=True)

        # add comet_id
        final_predictions["comet_id"] = self.comet_logger.experiment.id
        
        # Remove False Positives and empty images
        final_predictions = final_predictions[~final_predictions.cropmodel_label.isin(["FalsePositive", "0",0,"Object"])]

        if final_predictions.empty:
            print("No predictions")
            return None
        
        # Write crops to disk
        image_paths = crop_images(final_predictions, root_dir=self.config.image_dir, experiment=self.comet_logger.experiment, expand=self.config.predict.buffer)

        # crop_image_id
        final_predictions["crop_image_id"] = image_paths

        # give it a complete tag
        self.comet_logger.experiment.log_table(tabular_data=final_predictions, filename="final_predictions.csv")

        # If using SageMaker annotation route, create daily files and optionally upload to Globus
        if self.annotation_tool == "sagemaker":
            # Build S3 URIs from selected images
            s3_prefix = getattr(self.config.sagemaker, "s3_prefix", "").rstrip("/")
            if not s3_prefix:
                print("Warning: s3_prefix not set in config.sagemaker; skipping SageMaker file generation")
                self.comet_logger.experiment.add_tag("complete")
                return None

            # Use candidates not yet in existing_images
            candidate_images = [p for p in self.all_images if p not in self.existing_images]
            basenames = [os.path.basename(p) for p in candidate_images]
            s3_uris = [os.path.join(s3_prefix, b) for b in basenames]

            out_dir = getattr(self.config.sagemaker, "output_dir", "outputs")
            os.makedirs(out_dir, exist_ok=True)
            jobs_per_day = int(getattr(self.config.sagemaker, "jobs_per_day", 200))
            job_name = str(getattr(self.config.sagemaker, "job_name", "umesc_annotation"))

            # Generate daily roster and jobs
            roster_path = sagemaker_gt.write_daily_roster(s3_uris=s3_uris, output_dir=out_dir)
            jobs_path, selected_uris = sagemaker_gt.assign_jobs_from_roster(roster_path=roster_path, output_dir=out_dir, num_jobs=jobs_per_day)
            metadata_path = sagemaker_gt.write_daily_metadata(selected_uris, output_dir=out_dir)
            manifest_path = sagemaker_gt.write_daily_annotation_manifest(selected_uris, output_dir=out_dir, job_name=job_name)

            # Upload via Globus if configured
            try:
                dest_dir = str(getattr(self.config.sagemaker.globus, "dest_dir", "/daily"))
                client_id = getattr(self.config.sagemaker.globus, "native_app_client_id", None)
                source_collection_id = getattr(self.config.sagemaker.globus, "source_collection_id", None)
                dest_collection_id = getattr(self.config.sagemaker.globus, "dest_collection_id", None)
                task_id = sagemaker_gt.globus_upload_files(
                    local_paths=[roster_path, jobs_path, metadata_path, manifest_path],
                    dest_collection_id=dest_collection_id,
                    dest_dir=dest_dir,
                    source_collection_id=source_collection_id,
                    client_id=client_id,
                )
                if task_id:
                    print(f"Globus transfer submitted: {task_id}")
                    self.comet_logger.experiment.log_parameter("globus_task_id", task_id)
            except Exception as e:
                print(f"Globus upload skipped/failed: {e}")

        self.comet_logger.experiment.add_tag("complete")
        return None<|MERGE_RESOLUTION|>--- conflicted
+++ resolved
@@ -21,13 +21,8 @@
         """Initialize the pipeline with optional configuration"""
         self.config = cfg
 
-<<<<<<< HEAD
         # Only needed for Label Studio uploads
         if self.config.annotation_tool == "label_studio":
-=======
-        # Only init SFTP for Label Studio
-        if self.annotation_tool == "label_studio":
->>>>>>> a6e5e7f0
             self.sftp_client = label_studio.create_sftp_client(
                 **self.config.server)
 
